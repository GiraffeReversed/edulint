name: Tests compatibility for several versions

# Note that testing non-default pylint or flake8 version is only supported on Linux.

on:
  workflow_call:
    inputs:
      python_matrix:
        type: string
        default: '["3.8"]'
      pylint_matrix:
        type: string
        default: '["default"]'
      flake8_matrix:
        type: string
        default: '["default"]'
      os_matrix:
        type: string
        default: '["ubuntu-latest"]'
    secrets:
      PAT_PRIVATE_TESTS:
        required: true


jobs:
  pytest:
    strategy:
      fail-fast: false
      matrix:
        # https://github.com/actions/runner/issues/1660#issuecomment-1359707506
        python: ${{ fromJSON(inputs.python_matrix) }}
        pylint: ${{ fromJSON(inputs.pylint_matrix) }}
        flake8: ${{ fromJSON(inputs.flake8_matrix) }}
        os:     ${{ fromJSON(inputs.os_matrix) }}

    # https://docs.github.com/en/actions/automating-builds-and-tests/building-and-testing-python
    runs-on: ${{ matrix.os }}

    steps:
      - name: Check out repository code
        uses: actions/checkout@v3
        with:
          submodules: 'true'
          token: '${{ secrets.PAT_PRIVATE_TESTS }}'

      - name: Set up Python
        uses: actions/setup-python@v4
        with:
          python-version: ${{ matrix.python }}
          cache: 'pip'

      - name: Mock pylint version in requirements.txt and setup.cfg
        run: |
          sed -i "s/pylint *[~<>=][^\"]*/pylint==${{ matrix.pylint }}/" requirements.txt
<<<<<<< HEAD
          sed -i "s/pylint *[~<>=][^\"]*/pylint ==${{ matrix.pylint }}/" setup.cfg
        if: ${{ matrix.pylint != 'default' }}
=======
>>>>>>> 99097723

      - name: Mock flake8 version in requirements.txt and setup.cfg
        run: |
          sed -i "s/flake8 *[~<>=][^\"]*/flake8==${{ matrix.flake8 }}/" requirements.txt
<<<<<<< HEAD
          sed -i "s/flake8 *[~<>=][^\"]*/flake8 ==${{ matrix.flake8 }}/" setup.cfg
        if: ${{ matrix.flake8 != 'default' }}
=======
>>>>>>> 99097723

      - name: Install dependencies
        run: |
          python -m pip install --upgrade pip
          pip install -r requirements.dev.txt -r tests/requirements.txt -r requirements.txt

      - name: Install Edulint
        run: pip install .

      - name: Log versions of python packages
        run: pip freeze

      - name: Test with pytest
        run: pytest --junit-xml pytest.xml tests/

      - name: Upload Unit Test Results
        if: always()
        uses: actions/upload-artifact@v3
        with:
          name: Unit Test Results (Python ${{ matrix.python }})
          path: pytest.xml

  publish-test-results:
    name: "Publish Unit Tests Results"
    needs: pytest
    runs-on: ubuntu-latest
    if: success() || failure()
    permissions:
      checks: write
      pull-requests: write  # only needed unless run with comment_mode: off
      contents: read  # only needed for private repository
      issues: read  # only needed for private repository

    steps:
      - name: Download Artifacts
        uses: actions/download-artifact@v3
        with:
          path: artifacts

      - name: Publish Unit Test Results
        uses: EnricoMi/publish-unit-test-result-action@v2.4.2
        with:
          files: "artifacts/**/pytest.xml"
<|MERGE_RESOLUTION|>--- conflicted
+++ resolved
@@ -1,111 +1,103 @@
-name: Tests compatibility for several versions
-
-# Note that testing non-default pylint or flake8 version is only supported on Linux.
-
-on:
-  workflow_call:
-    inputs:
-      python_matrix:
-        type: string
-        default: '["3.8"]'
-      pylint_matrix:
-        type: string
-        default: '["default"]'
-      flake8_matrix:
-        type: string
-        default: '["default"]'
-      os_matrix:
-        type: string
-        default: '["ubuntu-latest"]'
-    secrets:
-      PAT_PRIVATE_TESTS:
-        required: true
-
-
-jobs:
-  pytest:
-    strategy:
-      fail-fast: false
-      matrix:
-        # https://github.com/actions/runner/issues/1660#issuecomment-1359707506
-        python: ${{ fromJSON(inputs.python_matrix) }}
-        pylint: ${{ fromJSON(inputs.pylint_matrix) }}
-        flake8: ${{ fromJSON(inputs.flake8_matrix) }}
-        os:     ${{ fromJSON(inputs.os_matrix) }}
-
-    # https://docs.github.com/en/actions/automating-builds-and-tests/building-and-testing-python
-    runs-on: ${{ matrix.os }}
-
-    steps:
-      - name: Check out repository code
-        uses: actions/checkout@v3
-        with:
-          submodules: 'true'
-          token: '${{ secrets.PAT_PRIVATE_TESTS }}'
-
-      - name: Set up Python
-        uses: actions/setup-python@v4
-        with:
-          python-version: ${{ matrix.python }}
-          cache: 'pip'
-
-      - name: Mock pylint version in requirements.txt and setup.cfg
-        run: |
-          sed -i "s/pylint *[~<>=][^\"]*/pylint==${{ matrix.pylint }}/" requirements.txt
-<<<<<<< HEAD
-          sed -i "s/pylint *[~<>=][^\"]*/pylint ==${{ matrix.pylint }}/" setup.cfg
-        if: ${{ matrix.pylint != 'default' }}
-=======
->>>>>>> 99097723
-
-      - name: Mock flake8 version in requirements.txt and setup.cfg
-        run: |
-          sed -i "s/flake8 *[~<>=][^\"]*/flake8==${{ matrix.flake8 }}/" requirements.txt
-<<<<<<< HEAD
-          sed -i "s/flake8 *[~<>=][^\"]*/flake8 ==${{ matrix.flake8 }}/" setup.cfg
-        if: ${{ matrix.flake8 != 'default' }}
-=======
->>>>>>> 99097723
-
-      - name: Install dependencies
-        run: |
-          python -m pip install --upgrade pip
-          pip install -r requirements.dev.txt -r tests/requirements.txt -r requirements.txt
-
-      - name: Install Edulint
-        run: pip install .
-
-      - name: Log versions of python packages
-        run: pip freeze
-
-      - name: Test with pytest
-        run: pytest --junit-xml pytest.xml tests/
-
-      - name: Upload Unit Test Results
-        if: always()
-        uses: actions/upload-artifact@v3
-        with:
-          name: Unit Test Results (Python ${{ matrix.python }})
-          path: pytest.xml
-
-  publish-test-results:
-    name: "Publish Unit Tests Results"
-    needs: pytest
-    runs-on: ubuntu-latest
-    if: success() || failure()
-    permissions:
-      checks: write
-      pull-requests: write  # only needed unless run with comment_mode: off
-      contents: read  # only needed for private repository
-      issues: read  # only needed for private repository
-
-    steps:
-      - name: Download Artifacts
-        uses: actions/download-artifact@v3
-        with:
-          path: artifacts
-
-      - name: Publish Unit Test Results
-        uses: EnricoMi/publish-unit-test-result-action@v2.4.2
-        with:
-          files: "artifacts/**/pytest.xml"
+name: Tests compatibility for several versions
+
+# Note that testing non-default pylint or flake8 version is only supported on Linux.
+
+on:
+  workflow_call:
+    inputs:
+      python_matrix:
+        type: string
+        default: '["3.8"]'
+      pylint_matrix:
+        type: string
+        default: '["default"]'
+      flake8_matrix:
+        type: string
+        default: '["default"]'
+      os_matrix:
+        type: string
+        default: '["ubuntu-latest"]'
+    secrets:
+      PAT_PRIVATE_TESTS:
+        required: true
+
+
+jobs:
+  pytest:
+    strategy:
+      fail-fast: false
+      matrix:
+        # https://github.com/actions/runner/issues/1660#issuecomment-1359707506
+        python: ${{ fromJSON(inputs.python_matrix) }}
+        pylint: ${{ fromJSON(inputs.pylint_matrix) }}
+        flake8: ${{ fromJSON(inputs.flake8_matrix) }}
+        os:     ${{ fromJSON(inputs.os_matrix) }}
+
+    # https://docs.github.com/en/actions/automating-builds-and-tests/building-and-testing-python
+    runs-on: ${{ matrix.os }}
+
+    steps:
+      - name: Check out repository code
+        uses: actions/checkout@v3
+        with:
+          submodules: 'true'
+          token: '${{ secrets.PAT_PRIVATE_TESTS }}'
+
+      - name: Set up Python
+        uses: actions/setup-python@v4
+        with:
+          python-version: ${{ matrix.python }}
+          cache: 'pip'
+
+      - name: Mock pylint version in requirements.txt and setup.cfg
+        run: |
+          sed -i "s/pylint *[~<>=][^\"]*/pylint==${{ matrix.pylint }}/" requirements.txt
+        if: ${{ matrix.pylint != 'default' }}
+
+      - name: Mock flake8 version in requirements.txt and setup.cfg
+        run: |
+          sed -i "s/flake8 *[~<>=][^\"]*/flake8==${{ matrix.flake8 }}/" requirements.txt
+        if: ${{ matrix.flake8 != 'default' }}
+
+      - name: Install dependencies
+        run: |
+          python -m pip install --upgrade pip
+          pip install -r requirements.dev.txt -r tests/requirements.txt -r requirements.txt
+
+      - name: Install Edulint
+        run: pip install .
+
+      - name: Log versions of python packages
+        run: pip freeze
+
+      - name: Test with pytest
+        run: pytest --junit-xml pytest.xml tests/
+
+      - name: Upload Unit Test Results
+        if: always()
+        uses: actions/upload-artifact@v3
+        with:
+          name: Unit Test Results (Python ${{ matrix.python }})
+          path: pytest.xml
+
+  publish-test-results:
+    name: "Publish Unit Tests Results"
+    needs: pytest
+    runs-on: ubuntu-latest
+    if: success() || failure()
+    permissions:
+      checks: write
+      pull-requests: write  # only needed unless run with comment_mode: off
+      contents: read  # only needed for private repository
+      issues: read  # only needed for private repository
+
+    steps:
+      - name: Download Artifacts
+        uses: actions/download-artifact@v3
+        with:
+          path: artifacts
+
+      - name: Publish Unit Test Results
+        uses: EnricoMi/publish-unit-test-result-action@v2.4.2
+        with:
+          files: "artifacts/**/pytest.xml"